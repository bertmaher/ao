name: Run Regression Tests

on:
  push:
    branches:
      - main
      - 'gh/**'
  pull_request:
    branches:
      - main
      - 'gh/**'

concurrency:
  group: regression_test-${{ github.workflow }}-${{ github.ref == 'refs/heads/main' && github.run_number || github.ref }}
  cancel-in-progress: true

env:
  HF_TOKEN: ${{ secrets.HF_TOKEN }}

jobs:
  test:
    strategy:
      fail-fast: false
      matrix:
        include:
          - name: CUDA 2.3
            runs-on: linux.g5.12xlarge.nvidia.gpu
            torch-spec: 'torch==2.3.0'
            gpu-arch-type: "cuda"
            gpu-arch-version: "12.1"
          - name: CUDA 2.4
            runs-on: linux.g5.12xlarge.nvidia.gpu
            torch-spec: 'torch==2.4.0'
            gpu-arch-type: "cuda"
            gpu-arch-version: "12.1"
          - name: CUDA 2.5
            runs-on: linux.g5.12xlarge.nvidia.gpu
            torch-spec: 'torch==2.5.0 --index-url https://download.pytorch.org/whl/cu121'
            gpu-arch-type: "cuda"
            gpu-arch-version: "12.1"
          - name: CUDA Nightly
            runs-on: linux.g5.12xlarge.nvidia.gpu
            torch-spec: '--pre torch==2.6.0.dev20241022 --index-url https://download.pytorch.org/whl/nightly/cu121'
            gpu-arch-type: "cuda"
            gpu-arch-version: "12.1"
<<<<<<< HEAD
          - name: ROCM Nightly
            runs-on: linux.rocm.gpu
            torch-spec: '--pre torch --index-url https://download.pytorch.org/whl/nightly/rocm6.2'
            gpu-arch-type: "rocm"
            gpu-arch-version: "6.2"
            no-sudo: "1"
            
          - name: CPU 2.2.2
            runs-on: linux.4xlarge
            torch-spec: 'torch==2.2.2 --index-url https://download.pytorch.org/whl/cpu "numpy<2" '
            gpu-arch-type: "cpu"
            gpu-arch-version: ""
=======

>>>>>>> 2370758a
          - name: CPU 2.3
            runs-on: linux.4xlarge
            torch-spec: 'torch==2.3.0 --index-url https://download.pytorch.org/whl/cpu'
            gpu-arch-type: "cpu"
            gpu-arch-version: ""
          - name: CPU 2.4
            runs-on: linux.4xlarge
            torch-spec: 'torch==2.4.0 --index-url https://download.pytorch.org/whl/cpu'
            gpu-arch-type: "cpu"
            gpu-arch-version: ""
          - name: CPU 2.5
            runs-on: linux.4xlarge
            torch-spec: 'torch==2.5.0 --index-url https://download.pytorch.org/whl/cpu'
            gpu-arch-type: "cpu"
            gpu-arch-version: ""
          - name: CPU Nightly
            runs-on: linux.4xlarge
            torch-spec: '--pre torch --index-url https://download.pytorch.org/whl/nightly/cpu'
            gpu-arch-type: "cpu"
            gpu-arch-version: ""
            
    uses: pytorch/test-infra/.github/workflows/linux_job.yml@rocm_experiment
    with:
      timeout: 60
      no-sudo: true
      test-infra-ref: rocm_experiment
      runner: ${{ matrix.runs-on }}
      gpu-arch-type: ${{ matrix.gpu-arch-type }}
      gpu-arch-version: ${{ matrix.gpu-arch-version }}
      script: |
        conda create -n venv python=3.9 -y
        conda activate venv
        echo "::group::Install newer objcopy that supports --set-section-alignment"
        yum install -y  devtoolset-10-binutils
        export PATH=/opt/rh/devtoolset-10/root/usr/bin/:$PATH
        python -m pip install --upgrade pip
        pip install ${{ matrix.torch-spec }}
        pip install -r dev-requirements.txt
        pip install .
        export CONDA=$(dirname $(dirname $(which conda)))
        export LD_LIBRARY_PATH=$CONDA/lib/:$LD_LIBRARY_PATH
        pytest test --verbose -s<|MERGE_RESOLUTION|>--- conflicted
+++ resolved
@@ -43,7 +43,7 @@
             torch-spec: '--pre torch==2.6.0.dev20241022 --index-url https://download.pytorch.org/whl/nightly/cu121'
             gpu-arch-type: "cuda"
             gpu-arch-version: "12.1"
-<<<<<<< HEAD
+          
           - name: ROCM Nightly
             runs-on: linux.rocm.gpu
             torch-spec: '--pre torch --index-url https://download.pytorch.org/whl/nightly/rocm6.2'
@@ -51,14 +51,7 @@
             gpu-arch-version: "6.2"
             no-sudo: "1"
             
-          - name: CPU 2.2.2
-            runs-on: linux.4xlarge
-            torch-spec: 'torch==2.2.2 --index-url https://download.pytorch.org/whl/cpu "numpy<2" '
-            gpu-arch-type: "cpu"
-            gpu-arch-version: ""
-=======
 
->>>>>>> 2370758a
           - name: CPU 2.3
             runs-on: linux.4xlarge
             torch-spec: 'torch==2.3.0 --index-url https://download.pytorch.org/whl/cpu'
