# Copyright (c) Meta Platforms, Inc. and affiliates.
# All rights reserved.

# This source code is licensed under the license found in the
# LICENSE file in the root directory of this source tree.

"""
Quantization APIs

Generally these APIs can be applied directly to any model
with Linear modules to obtain quantized linear ops. The intended
usage involves applying torch.compile to the model afterwards
both because primitives were designed based on the fusions that
come along with it and because that is how we access the intended quantized
and mixed GEMM kernels
"""
from functools import partial
import torch
import torchao
import torch.nn as nn
import torch.nn.functional as F
from typing import Any, Callable, Union, Dict, Optional

from torchao.dtypes.utils import LayoutType
from torchao.utils import (
    TORCH_VERSION_AFTER_2_4,
    unwrap_tensor_subclass,
)
from .subclass import (
    QuantizedLinearWeightBase,
    LinearActQuantizedTensor,
    to_linear_act_quantized,
)

from .quant_primitives import (
    MappingType,
    ZeroPointDomain,
)
from .weight_only import WeightOnlyInt8QuantLinear
from .unified import Quantizer, TwoStepQuantizer
from .GPTQ import (
    Int4WeightOnlyGPTQQuantizer,
    Int4WeightOnlyQuantizer,
)
from .utils import _get_per_token_block_size
import logging
from .autoquant import autoquant, AutoQuantizableLinearWeight


__all__ = [
    "swap_conv2d_1x1_to_linear",
    "Quantizer",
    "TwoStepQuantizer",
    "Int4WeightOnlyGPTQQuantizer",
    "Int4WeightOnlyQuantizer",
    "autoquant",
    "_get_subclass_inserter",
    "quantize_",
    "int8_dynamic_activation_int4_weight",
    "int8_dynamic_activation_int8_weight",
    "int8_dynamic_activation_int8_semi_sparse_weight",
    "int4_weight_only",
    "int8_weight_only",
]

from .GPTQ import (
    Int8DynActInt4WeightQuantizer,
    Int8DynActInt4WeightGPTQQuantizer,

)
__all__ += [
    "Int8DynActInt4WeightQuantizer",
    "Int8DynActInt4WeightGPTQQuantizer",
]

### TO BE DEPRECATED START
from .subclass import (
    Int4WeightOnlyQuantizedLinearWeight,
    Int8DynamicallyQuantizedLinearWeight,
    Int8WeightOnlyQuantizedLinearWeight,
)

def _in_features_greater_than_16(mod, *args):
    return hasattr(mod, "in_features") and mod.in_features > 16

def change_linear_weights_to_int8_dqtensors(model, filter_fn=None, **kwargs):
    """
    Converts all linear weight tensors to the `Int8DynamicallyQuantizedLinearWeight`
    Tensor subclass, effectively applying the same form of quantization
    as apply_dynamic_quant while not modifying the linear modules.
    """
    if TORCH_VERSION_AFTER_2_4:
        raise ImportError("This API is deprecated for pytorch 2.4+, please checkout quantization/README.md for most up to date APIs")

    if filter_fn is None:
        filter_fn = lambda *args: _is_linear(*args) and _in_features_greater_than_16(
            *args
        )

    _replace_with_custom_fn_if_matches_filter(
        model, _get_subclass_inserter(Int8DynamicallyQuantizedLinearWeight, enable_parametrization=False, **kwargs), filter_fn
    )


def change_linear_weights_to_int8_woqtensors(model, filter_fn=None, **kwargs):
    """
    Converts all linear weight tensors to the
    `Int8WeightOnlyQuantizedLinearWeight` tensor subclass,
    effectively applying the same form of quantization
    as apply_weight_only_int8_quant while not modifying the linear modules.
    """
    if TORCH_VERSION_AFTER_2_4:
        raise ImportError("This API is deprecated for pytorch 2.4+, please checkout quantization/README.md for most up to date APIs")

    _replace_with_custom_fn_if_matches_filter(
        model,
        _get_subclass_inserter(Int8WeightOnlyQuantizedLinearWeight, enable_parametrization=False, **kwargs),
        _is_linear if filter_fn is None else filter_fn,
    )

def change_linear_weights_to_int4_woqtensors(model, groupsize=128, inner_k_tiles=8, filter_fn=None):
    """
    Converts all linear weight tensors to the
    `Int4WeightOnlyQuantizedLinearWeight` tensor subclass,
    effectively applying the same form of quantization
    as apply_dynamic_quant while not modifying the linear modules.
    Args:
        `groupsize`: parameter for quantization, controls the granularity of quantization, smaller
         size is more fine grained, choices are [256, 128, 64, 32]
        `inner_k_tiles`: parameter for int4 mm kernel, choices are [8, 4, 2]
    """
    if TORCH_VERSION_AFTER_2_4:
        raise ImportError("This API is deprecated for pytorch 2.4+, please checkout quantization/README.md for most up to date APIs")

    if filter_fn is None:
        filter_fn = _is_linear

    _replace_with_custom_fn_if_matches_filter(
        model,
        _get_subclass_inserter(Int4WeightOnlyQuantizedLinearWeight, enable_parametrization=False, groupsize=groupsize, inner_k_tiles=inner_k_tiles),
        filter_fn,
    )

### TO BE DEPRECATED END



def _replace_with_custom_fn_if_matches_filter(
    model,
    replacement_fn,
    filter_fn,
    cur_fqn="",
) -> None:
    """
    Recursively replaces each child module in `model` with the result of `replacement_fn(child)`
    if `filter_fn(child)` returns `True`.

    Args:
        model (torch.nn.Module): The model containing modules to be replaced.
        replacement_fn (Callable[[torch.nn.Module], torch.nn.Module]): The function to replace matching modules.
        filter_fn (Callable[[torch.nn.Module], bool]): The filter function to determine which modules to replace.
        cur_fqn (str, optional): The current fully qualified name of the module being processed. Defaults to "".

    Returns:
        None
    """
    if filter_fn(model, cur_fqn[:-1]):
        model = replacement_fn(model)
        return model
    else:
        for name, child in model.named_children():
            new_child = _replace_with_custom_fn_if_matches_filter(
                child, replacement_fn, filter_fn, f"{cur_fqn}{name}."
            )
            if new_child is not child:
                setattr(model, name, new_child)
        return model


def _is_linear(mod, *args):
    # avoid circular dep
    from torchao.dtypes import AffineQuantizedTensor

    # adding weight tensor subclass isinstance check to make sure the weight is only quantized once
    # when it is shared by multiple linear modules
    return (
        isinstance(mod, torch.nn.Linear)
        and hasattr(mod, "weight")
        and not isinstance(mod.weight, QuantizedLinearWeightBase)
        and not isinstance(mod.weight, AutoQuantizableLinearWeight)
        and not isinstance(mod.weight, AffineQuantizedTensor)
        and not isinstance(mod.weight, LinearActQuantizedTensor)
    )

import torch.nn.utils.parametrize as parametrize

def _get_subclass_inserter(cls, enable_parametrization=False, **kwargs):
    """
    Returns a function which inserts the given subclass into all linear modules
    in the model. The inserted module will have its weight set to the result of
    `cls(mod.weight, **kwargs)`. If parametrization is enabled then this will be done using
    torch.nn.utils.parametrize instead of directly setting the attribute on the module.

    Args:
        cls (torch.Tensor): The class to insert as a child module.
        kwargs (Any): Any additional arguments for the constructor.
    """
    constructor = kwargs.pop("constructor", "subclass_constructor")
    from_float = kwargs.pop("method", "from_float")
    def insert_subclass(lin):
        if enable_parametrization:
            lin.weight = torch.nn.Parameter(cls.from_float(lin.weight, **kwargs), requires_grad=False)
            _, args = lin.weight.__tensor_flatten__()
            parametrize.register_parametrization(lin, "weight", getattr(cls, constructor)(*args))
        else:
            lin.weight = torch.nn.Parameter(
                # cls.from_float(...)
                getattr(cls, from_float)(lin.weight, **kwargs), requires_grad=False
            )
        return lin

    return insert_subclass


def swap_conv2d_1x1_to_linear(model, filter_fn=None):
    """
    Changes all conv2d 1x1 modules to equivalent linear modules so that they can then be quantized.
    """

    class PermuteSandwich(torch.nn.Module):
        def __init__(self, mod):
            super().__init__()
            self.mod = mod

        def forward(self, *args):
            return self.mod(args[0].permute(0, 2, 3, 1)).permute(-0, 3, 1, 2)

    def replace_conv2d_1x1(conv):
        assert conv.kernel_size == (1, 1)
        lin = torch.nn.Linear(
            conv.in_channels, conv.out_channels, bias=(conv.bias is None)
        )
        lin.weight = torch.nn.Parameter(conv.weight.squeeze(-1, -2))
        lin.bias = conv.bias
        return PermuteSandwich(lin)

    if filter_fn is None:
        filter_fn = lambda mod, *args: isinstance(
            mod, torch.nn.Conv2d
        ) and mod.kernel_size == (1, 1)

    _replace_with_custom_fn_if_matches_filter(
        model, replace_conv2d_1x1, filter_fn=filter_fn
    )


def _get_linear_subclass_inserter(constructor):
    def insert_subclass(lin):
        lin.weight = torch.nn.Parameter(constructor(lin.weight), requires_grad=False)
        return lin

    return insert_subclass

def quantize_(model: torch.nn.Module, apply_tensor_subclass: Callable[[torch.nn.Module], torch.nn.Module], filter_fn: Optional[Callable[[torch.nn.Module, str], bool]]=None, set_inductor_config: bool=True):
    """Convert the weight of linear modules in the model with `apply_tensor_subclass`, model is modified inplace

    Args:
        model (torch.nn.Module): input model
        apply_tensor_subclass (Callable[[torch.nn.Module], torch.nn.Module]): function that applies tensor subclass conversion to the weight of a module and return the module (e.g. convert the weight tensor of linear to affine quantized tensor)
        filter_fn (Optional[Callable[[torch.nn.Module, str], bool]]): function that takes a nn.Module instance and fully qualified name of the module, returns True if we want to run `apply_tensor_subclass` on
        the weight of the module
        set_inductor_config (bool, optional): Whether to automatically use recommended inductor config settings (defaults to True)

    Example::

        import torch
        import torch.nn as nn
        from torchao import quantize_

        # 1. quantize with some predefined `apply_tensor_subclass` method that corresponds to
        # optimized execution paths or kernels (e.g. int4 tinygemm kernel)
        # also customizable with arguments
        # currently options are
        # int8_dynamic_activation_int4_weight (for executorch)
        # int8_dynamic_activation_int8_weight (optimized with int8 mm op and torch.compile)
        # int4_weight_only (optimized with int4 tinygemm kernel and torch.compile)
        # int8_weight_only (optimized with int8 mm op and torch.compile
        from torchao.quantization.quant_api import int4_weight_only

        m = nn.Sequential(nn.Linear(32, 1024), nn.Linear(1024, 32))
        quantize_(m, int4_weight_only(group_size=32))

        # 2. write your own new apply_tensor_subclass
        # You can also add your own apply_tensor_subclass by manually calling tensor subclass constructor
        # on weight

        from torchao.dtypes import to_affine_quantized

        # weight only uint4 asymmetric groupwise quantization
        groupsize = 32
        apply_weight_quant = lambda x: to_affine_quantized(
          x, "asymmetric", (1, groupsize), torch.int32, 0, 15, 1e-6,
          zero_point_dtype=torch.bfloat16, preserve_zero=False, zero_point_domain="float")

        def apply_weight_quant_to_linear(linear):
            linear.weight = torch.nn.Parameter(apply_weight_quant(linear.weight), requires_grad=False)
            return linear

        # apply to modules under block0 submodule
        def filter_fn(module: nn.Module, fqn: str) -> bool:
            return isinstance(module, nn.Linear)

        m = nn.Sequential(nn.Linear(32, 1024), nn.Linear(1024, 32))
        quantize_(m, apply_weight_quant_to_linear, filter_fn)

    """
    if set_inductor_config:
        torchao.quantization.utils.recommended_inductor_config_setter()

    _replace_with_custom_fn_if_matches_filter(
        model,
        apply_tensor_subclass,
        _is_linear if filter_fn is None else filter_fn,
    )


def int8_dynamic_activation_int4_weight(group_size=32):
    """Applies int8 dynamic per token asymmetric activation quantization and int4 per group weight symmetric quantization to linear
    This is used to produce a model for executorch backend, but currently executorch did not
    support lowering for the quantized model from this flow yet

    Args:
        `group_size`: parameter for quantization, controls the granularity of quantization, smaller
         size is more fine grained
    """
    def apply_int8_dynamic_activation_int4_weight_quant(weight):
        # avoid circular dep
        from torchao.dtypes import to_affine_quantized

        # weight settings
        mapping_type = MappingType.SYMMETRIC
        block_size = (1, group_size)
        target_dtype = torch.int8
        eps = torch.finfo(torch.float32).eps
        quant_min = -8
        quant_max = 7

        # input settings
        input_mapping_type = MappingType.ASYMMETRIC
        input_target_dtype = torch.int8
        input_quant_func = lambda x: to_affine_quantized(x, input_mapping_type, _get_per_token_block_size(x), input_target_dtype)

        weight = to_affine_quantized(weight, mapping_type, block_size, target_dtype, quant_min, quant_max, eps)
        weight = to_linear_act_quantized(weight, input_quant_func)
        return weight

    return _get_linear_subclass_inserter(apply_int8_dynamic_activation_int4_weight_quant)


def int4_weight_only(group_size=128, inner_k_tiles=8):
    """
    Applies uint4 weight-only asymmetric per-group quantization to linear layers, using
    "tensor_core_tiled" layout for speedup with tinygemm kernel

    Note:
        This is targeting `tinygemm` int4mm kernel (`torch.ops.aten._weight_int4pack_mm`), the main difference
        of quantization algorithm compared to the more traditional type of integer quantization is the following:
        1). zero_point is in floating point domain instead of integer domain (`zero_point_domain`=`ZeroPointDomain.FLOAT`)
        2). floating point zero does not have to be exactly representable (`preserve_zero`=False in `choose_qparams_affine`)
        please follow the relevant code in `choose_qparams_affine`, `quantize_affine` and `dequantize_affine`
        to learn about how the quantization parameters are chosen and how the Tensor is quantized/dequantized for tinygemm

    Args:
        `group_size`: parameter for quantization, controls the granularity of quantization, smaller
         size is more fine grained, choices are [256, 128, 64, 32]
        `inner_k_tiles`: parameter for int4 mm kernel, choices are [8, 4, 2]
    """
    def apply_int4_weight_only_quant(weight):
        # avoid circular dep
        from torchao.dtypes import to_affine_quantized
        from torchao.dtypes import TensorCoreTiledLayoutType

        mapping_type = MappingType.ASYMMETRIC
        block_size = (1, group_size)
        target_dtype = torch.int32
        quant_min = 0
        quant_max = 15
        eps = 1e-6
        preserve_zero = False
        zero_point_dtype = torch.bfloat16
        zero_point_domain = ZeroPointDomain.FLOAT
        layout_type = TensorCoreTiledLayoutType(inner_k_tiles=inner_k_tiles)
        return to_affine_quantized(weight, mapping_type, block_size, target_dtype, quant_min, quant_max, eps, zero_point_dtype=zero_point_dtype, preserve_zero=preserve_zero, zero_point_domain=zero_point_domain, layout_type=layout_type)

    return _get_linear_subclass_inserter(apply_int4_weight_only_quant)


def int8_weight_only():
    """
    Applies int8 weight-only symmetric per-channel quantization to linear layers.
    """
    def apply_int8wo_quant(weight):
        # avoid circular dep
        from torchao.dtypes import to_affine_quantized

        mapping_type = MappingType.SYMMETRIC
        target_dtype = torch.int8
        eps = torch.finfo(torch.float32).eps
        zero_point_dtype = torch.int64
        block_size = (1, weight.shape[1])
        return to_affine_quantized(weight, mapping_type, block_size, target_dtype, eps=eps, zero_point_dtype=zero_point_dtype)

    return _get_linear_subclass_inserter(apply_int8wo_quant)

def _apply_int8_dynamic_activation_int8_weight_quant(weight, layout_type : LayoutType):
    """
    Helper function to specify layout_type for int8 dynamic activation int8 dynamic weight quantization. 
    Used to compose with semi-structured sparsity. 
    """
    in_features = weight.shape[1]
    # int8 dynamic quantization only has benefit when in_feature > 16
    if in_features <= 16:
        return weight

    # avoid circular dep
    from torchao.dtypes import to_affine_quantized
    # weight settings
    mapping_type = MappingType.SYMMETRIC
    def get_weight_block_size(x):
        return (1, x.shape[1])
    target_dtype = torch.int8
    eps = torch.finfo(torch.float32).eps
    zero_point_dtype = torch.int64

    # input settings
    def get_per_token_block_size(x):
        block_size = list(x.shape)
        for i in range(len(block_size)-1):
            block_size[i] = 1
        return block_size

    input_mapping_type = MappingType.SYMMETRIC
    input_target_dtype = torch.int8
    input_eps = 1e-5
    input_quant_min = -127
    input_quant_max = 127
    input_quant_func = lambda x: to_affine_quantized(x, input_mapping_type, get_per_token_block_size(x), input_target_dtype, eps=input_eps, quant_min=input_quant_min, quant_max=input_quant_max, scale_dtype=torch.float32 if x.dtype == torch.float16 else None)

    block_size = get_weight_block_size(weight)
    weight = to_affine_quantized(weight, mapping_type, block_size, target_dtype, eps=eps, zero_point_dtype=zero_point_dtype, layout_type=layout_type)
    weight = to_linear_act_quantized(weight, input_quant_func)
    return weight

def int8_dynamic_activation_int8_weight():
    """
    Applies int8 dynamic symmetric per-token activation and int8 per-channel weight
    quantization to linear layers
    """
    from torchao.dtypes import PlainLayoutType
    _apply_int8_dynamic_activation_int8_weight_quant_layout = partial(_apply_int8_dynamic_activation_int8_weight_quant, layout_type=PlainLayoutType())
    return _get_linear_subclass_inserter(_apply_int8_dynamic_activation_int8_weight_quant_layout)

<<<<<<< HEAD
=======
        # avoid circular dep
        from torchao.dtypes import to_affine_quantized
        # weight settings
        mapping_type = MappingType.SYMMETRIC
        def get_weight_block_size(x):
            return (1, x.shape[1])
        target_dtype = torch.int8
        eps = torch.finfo(torch.float32).eps
        zero_point_dtype = torch.int64

        # input settings
        input_mapping_type = MappingType.SYMMETRIC
        input_target_dtype = torch.int8
        input_eps = 1e-5
        input_quant_min = -127
        input_quant_max = 127
        input_quant_func = lambda x: to_affine_quantized(x, input_mapping_type, _get_per_token_block_size(x), input_target_dtype, eps=input_eps, quant_min=input_quant_min, quant_max=input_quant_max, scale_dtype=torch.float32 if x.dtype == torch.float16 else None)

        block_size = get_weight_block_size(weight)
        weight = to_affine_quantized(weight, mapping_type, block_size, target_dtype, eps=eps, zero_point_dtype=zero_point_dtype)
        weight = to_linear_act_quantized(weight, input_quant_func)
        return weight
>>>>>>> 5787e9e7

def int8_dynamic_activation_int8_semi_sparse_weight():
    """
    Applies int8 dnynamic symmetric per-token activation and int8 per-channel weight 
    quantization + 2:4 sparsity to linear layers.
    """
    from torchao.dtypes import SemiSparseLayoutType
    _apply_int8_dynamic_activation_int8_weight_quant_layout = partial(_apply_int8_dynamic_activation_int8_weight_quant, layout_type=SemiSparseLayoutType())
    return _get_linear_subclass_inserter(_apply_int8_dynamic_activation_int8_weight_quant_layout)<|MERGE_RESOLUTION|>--- conflicted
+++ resolved
@@ -412,7 +412,7 @@
 
     return _get_linear_subclass_inserter(apply_int8wo_quant)
 
-def _apply_int8_dynamic_activation_int8_weight_quant(weight, layout_type : LayoutType):
+def _apply_int8_dynamic_activation_int8_weight_quant(weight : torch.Tensor, layout_type : LayoutType) -> torch.Tensor: 
     """
     Helper function to specify layout_type for int8 dynamic activation int8 dynamic weight quantization. 
     Used to compose with semi-structured sparsity. 
@@ -460,31 +460,6 @@
     _apply_int8_dynamic_activation_int8_weight_quant_layout = partial(_apply_int8_dynamic_activation_int8_weight_quant, layout_type=PlainLayoutType())
     return _get_linear_subclass_inserter(_apply_int8_dynamic_activation_int8_weight_quant_layout)
 
-<<<<<<< HEAD
-=======
-        # avoid circular dep
-        from torchao.dtypes import to_affine_quantized
-        # weight settings
-        mapping_type = MappingType.SYMMETRIC
-        def get_weight_block_size(x):
-            return (1, x.shape[1])
-        target_dtype = torch.int8
-        eps = torch.finfo(torch.float32).eps
-        zero_point_dtype = torch.int64
-
-        # input settings
-        input_mapping_type = MappingType.SYMMETRIC
-        input_target_dtype = torch.int8
-        input_eps = 1e-5
-        input_quant_min = -127
-        input_quant_max = 127
-        input_quant_func = lambda x: to_affine_quantized(x, input_mapping_type, _get_per_token_block_size(x), input_target_dtype, eps=input_eps, quant_min=input_quant_min, quant_max=input_quant_max, scale_dtype=torch.float32 if x.dtype == torch.float16 else None)
-
-        block_size = get_weight_block_size(weight)
-        weight = to_affine_quantized(weight, mapping_type, block_size, target_dtype, eps=eps, zero_point_dtype=zero_point_dtype)
-        weight = to_linear_act_quantized(weight, input_quant_func)
-        return weight
->>>>>>> 5787e9e7
 
 def int8_dynamic_activation_int8_semi_sparse_weight():
     """
